--- conflicted
+++ resolved
@@ -5,16 +5,9 @@
 readme = "README.md"
 requires-python = ">=3.11"
 dependencies = [
-<<<<<<< HEAD
-    "datasets>=3.0.2",
-    "ipykernel>=6.29.5",
-    "lightning>=2.4.0",
-    "peft>=0.13.2",
-=======
     "biopython==1.81",
     "ipykernel>=6.29.5",
     "modal>=0.64.232",
->>>>>>> 717c4a87
     "polaris-lib>=0.8.6",
     "transformers>=4.46.0",
     "wandb>=0.18.5",
